--- conflicted
+++ resolved
@@ -16,12 +16,8 @@
     <meta name="twitter:card" content="summary_large_image" />
     <meta name="twitter:site" content="@starklytics" />
     <meta name="twitter:image" content="/starklytics-logo.png" />
-<<<<<<< HEAD
-    <script type="module" crossorigin src="/assets/index-CB74yiqQ.js"></script>
-=======
 
     <script type="module" crossorigin src="/assets/index-p-jmQtE6.js"></script>
->>>>>>> a0c28eec
     <link rel="modulepreload" crossorigin href="/assets/vendor-core-nNRkdSlf.js">
     <link rel="stylesheet" crossorigin href="/assets/index-daY3C3MU.css">
   </head>
